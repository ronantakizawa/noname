use crate::{backends::Backend, parser::{Expr, ExprKind}};

use super::MastCtx;

impl Expr {
    /// Convert an expression to another expression, with the same span and a regenerated node id.
<<<<<<< HEAD
    pub fn to_mast(&self, ctx: &mut MastCtx, kind: &ExprKind) -> Expr {
=======
    pub fn to_mast<B: Backend>(&self, ctx: &mut MastCtx<B>, kind: &ExprKind) -> Expr {
        let node_id = ctx.next_node_id();
        let span = self.span;
        let kind = kind.clone();

>>>>>>> 7e02fef4
        Expr {
            node_id: ctx.next_node_id(),
            kind: kind.clone(),
            ..self.clone()
        }
    }
}<|MERGE_RESOLUTION|>--- conflicted
+++ resolved
@@ -4,15 +4,11 @@
 
 impl Expr {
     /// Convert an expression to another expression, with the same span and a regenerated node id.
-<<<<<<< HEAD
-    pub fn to_mast(&self, ctx: &mut MastCtx, kind: &ExprKind) -> Expr {
-=======
     pub fn to_mast<B: Backend>(&self, ctx: &mut MastCtx<B>, kind: &ExprKind) -> Expr {
         let node_id = ctx.next_node_id();
         let span = self.span;
         let kind = kind.clone();
 
->>>>>>> 7e02fef4
         Expr {
             node_id: ctx.next_node_id(),
             kind: kind.clone(),
